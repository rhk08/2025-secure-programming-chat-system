--- conflicted
+++ resolved
@@ -9,12 +9,9 @@
 from cryptography.exceptions import InvalidSignature
 from copy import deepcopy
 import time 
-<<<<<<< HEAD
+import uuid
 import sys
 import codec
-=======
-import uuid
->>>>>>> f4b08e12
 
 UDP_DISCOVERY_PORT = 9999
 HEARTBEAT_INTERVAL = 10
