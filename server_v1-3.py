--- conflicted
+++ resolved
@@ -255,7 +255,6 @@
                     self.udp_sock.sendto(server_uri.encode(), addr)
 
         except asyncio.CancelledError:
-<<<<<<< HEAD
             print(f"[{self.server_uuid}] UDP discovery server cancelled")
             raise
         finally:
@@ -263,11 +262,6 @@
                 self.udp_sock.close()
                 print(f"[{self.server_uuid}] UDP discovery server closed")
 
-=======
-            sock.close()
-            print(f"[{self.server_uuid}] UDP discovery server closed")
-    
->>>>>>> 7ed5b6d8
     async def bootstrap(self):
         for entry in self.introducers:
             uri = f"ws://{entry['host']}:{entry['port']}"
@@ -313,22 +307,12 @@
                     server_link = Link(ws)
                     self.servers[server_uuid] = server_link
                     
-<<<<<<< HEAD
                     # TODO servers -> Link
 
                     print("1")
                     
                     # Save other servers
                     for client_server in frame["payload"].get("clients", []):
-=======
-                    # Save other servers
-                    for client_server in frame["payload"].get("clients", []):
-                        server_uuid = client_server["user_id"]
-                        self.server_addrs[server_uuid] = (client_server["host"], client_server["port"], client_server["pubkey"])
-                    
-
-                        # TODO SERVER_ANNOUNCE
->>>>>>> 7ed5b6d8
                         
                         print("2")
                         
@@ -500,17 +484,12 @@
                     print(f"[{self.server_uuid}] Recieved USER_ADVERTISE, Implementation Required")
                     continue
                 
-<<<<<<< HEAD
                 
                 # TODO: Handle USER_REMOVE (remove user if mapping matches)
                 if msg_type == "USER_REMOVE":
                     print(f"[{self.server_uuid}] Recieved USER_REMOVE, Implementation Required")
                     continue
                 
-=======
-                # TODO: Handle USER_ADVERTISE (update user_locations + gossip forward)
-                # TODO: Handle USER_REMOVE (remove user if mapping matches) !!
->>>>>>> 7ed5b6d8
                 # TODO: Handle SERVER_DELIVER (forward to local user or to correct server)
                 # TODO: Handle HEARTBEAT (update health state, maybe reply)
                 # TODO: Handle ACK (log/track successful delivery)
